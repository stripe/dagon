import ReleaseTransformations._

// shadow sbt-scalajs' crossProject and CrossType from Scala.js 0.6.x
import sbtcrossproject.CrossPlugin.autoImport.{crossProject, CrossType}

import com.typesafe.tools.mima.plugin.MimaPlugin.mimaDefaultSettings

Global / onChangedBuildSource := ReloadOnSourceChanges

def scalaVersionSpecificFolders(srcName: String, srcBaseDir: java.io.File, scalaVersion: String) = {
  def extraDirs(suffix: String) =
    List(CrossType.Pure, CrossType.Full)
      .flatMap(_.sharedSrcDir(srcBaseDir, srcName).toList.map(f => file(f.getPath + suffix)))
  CrossVersion.partialVersion(scalaVersion) match {
    case Some((2, y)) if y <= 12 =>
      extraDirs("-2.12-")
    case Some((2, y)) if y >= 13 =>
      extraDirs("-2.13+")
    case _ => Nil
  }
}

lazy val noPublish = Seq(publish := {}, publishLocal := {}, publishArtifact := false)

lazy val dagonSettings = Seq(
  organization := "com.stripe",
<<<<<<< HEAD
  scalaVersion := "2.13.7",
  crossScalaVersions := Seq("2.11.12", "2.12.9", "2.13.7"),
=======
  scalaVersion := "2.13.1",
  crossScalaVersions := Seq("2.11.12", "2.12.15", "2.13.1"),
>>>>>>> 8c58fbe9
  addCompilerPlugin("org.typelevel" %% "kind-projector" % "0.11.0" cross CrossVersion.full),
  libraryDependencies ++= Seq(
    "org.scalacheck" %%% "scalacheck" % "1.14.3" % Test,
    "org.scalatestplus" %%% "scalatestplus-scalacheck" % "3.1.0.0-RC2" % Test),
  scalacOptions ++= Seq(
    "-deprecation",
    "-encoding",
    "UTF-8",
    "-feature",
    "-language:existentials",
    "-language:higherKinds",
    "-language:implicitConversions",
    "-language:experimental.macros",
    "-unchecked",
    "-Xfatal-warnings",
    "-Xlint",
    //"-Yno-adapted-args", //213
    "-Ywarn-dead-code",
    "-Ywarn-numeric-widen",
    "-Ywarn-value-discard"//,
    //"-Xfuture" //213
  ),
  // HACK: without these lines, the console is basically unusable,
  // since all imports are reported as being unused (and then become
  // fatal errors).
  (Compile / console / scalacOptions) ~= { _.filterNot("-Xlint" == _) },
  (Test / console / scalacOptions) := (Compile / console / scalacOptions).value,
  Compile / unmanagedSourceDirectories ++= scalaVersionSpecificFolders("main", baseDirectory.value, scalaVersion.value),
  Test / unmanagedSourceDirectories ++= scalaVersionSpecificFolders("test", baseDirectory.value, scalaVersion.value),
  // release stuff
  releaseCrossBuild := true,
  releasePublishArtifactsAction := PgpKeys.publishSigned.value,
  publishMavenStyle := true,
  (Test / publishArtifact) := false,
  pomIncludeRepository := Function.const(false),
  releaseProcess := Seq[ReleaseStep](
    checkSnapshotDependencies,
    inquireVersions,
    runClean,
    runTest,
    setReleaseVersion,
    commitReleaseVersion,
    tagRelease,
    publishArtifacts,
    setNextVersion,
    commitNextVersion,
    ReleaseStep(action = Command.process("sonatypeReleaseAll", _)),
    pushChanges
  ),
  publishTo := {
    val nexus = "https://oss.sonatype.org/"
    if (isSnapshot.value)
      Some("Snapshots" at nexus + "content/repositories/snapshots")
    else
      Some("Releases" at nexus + "service/local/staging/deploy/maven2")
  },
  pomExtra := (
    <url>https://github.com/stripe/dagon</url>
    <licenses>
      <license>
        <name>Apache 2</name>
        <url>http://www.apache.org/licenses/LICENSE-2.0.txt</url>
        <distribution>repo</distribution>
        <comments>A business-friendly OSS license</comments>
      </license>
    </licenses>
    <scm>
      <url>git@github.com:stripe/dagon.git</url>
      <connection>scm:git:git@github.com:stripe/dagon.git</connection>
    </scm>
    <developers>
      <developer>
        <id>johnynek</id>
        <name>Oscar Boykin</name>
        <url>http://github.com/johnynek/</url>
      </developer>
      <developer>
        <id>non</id>
        <name>Erik Osheim</name>
        <url>http://github.com/non/</url>
      </developer>
    </developers>
  ),
  coverageMinimum := 60,
  coverageFailOnMinimum := false
) ++ mimaDefaultSettings

def previousArtifact(proj: String) =
  "com.stripe" %% s"dagon-$proj" % "0.3.0"

lazy val commonJvmSettings = Seq(
  (Test / testOptions) += Tests.Argument(TestFrameworks.ScalaTest, "-oDF"))

lazy val commonJsSettings = Seq(
  (Global / scalaJSStage) := FastOptStage,
  parallelExecution := false,
  jsEnv := new org.scalajs.jsenv.nodejs.NodeJSEnv(),
  // batch mode decreases the amount of memory needed to compile scala.js code
  scalaJSOptimizerOptions := scalaJSOptimizerOptions.value.withBatchMode(
    scala.sys.env.get("TRAVIS").isDefined)
)

lazy val dagon = project
  .in(file("."))
  .settings(name := "root")
  .settings(dagonSettings: _*)
  .settings(noPublish: _*)
  .aggregate(dagonJVM, dagonJS)
  .dependsOn(dagonJVM, dagonJS)

lazy val dagonJVM = project
  .in(file(".dagonJVM"))
  .settings(moduleName := "dagon")
  .settings(dagonSettings)
  .settings(commonJvmSettings)
  .aggregate(coreJVM, benchmark)
  .dependsOn(coreJVM, benchmark)

lazy val dagonJS = project
  .in(file(".dagonJS"))
  .settings(moduleName := "dagon")
  .settings(dagonSettings)
  .settings(commonJsSettings)
  .aggregate(coreJS)
  .dependsOn(coreJS)
  .enablePlugins(ScalaJSPlugin)

lazy val core = (file("core") / crossProject(JSPlatform, JVMPlatform)
  .crossType(CrossType.Pure))
  .settings(name := "dagon-core")
  .settings(moduleName := "dagon-core")
  .settings(dagonSettings: _*)
  .settings(mimaPreviousArtifacts := Set(previousArtifact("core")))
  .disablePlugins(JmhPlugin)
  .jsSettings(commonJsSettings: _*)
  .jsSettings(coverageEnabled := false)
  .jvmSettings(commonJvmSettings: _*)

lazy val coreJVM = core.jvm
lazy val coreJS = core.js

lazy val benchmark = project
  .in(file("benchmark"))
  .dependsOn(coreJVM)
  .settings(name := "dagon-benchmark")
  .settings(dagonSettings: _*)
  .settings(noPublish: _*)
  .settings(coverageEnabled := false)
  .enablePlugins(JmhPlugin)

lazy val docs = project
  .in(file("docs"))
  .dependsOn(coreJVM)
  .settings(name := "dagon-docs")
  .settings(dagonSettings: _*)
  .settings(noPublish: _*)
  .enablePlugins(TutPlugin)
  .settings((Tut / scalacOptions) := {
    val testOptions = (test / scalacOptions).value
    val unwantedOptions = Set("-Xlint", "-Xfatal-warnings")
    testOptions.filterNot(unwantedOptions)
  })<|MERGE_RESOLUTION|>--- conflicted
+++ resolved
@@ -24,13 +24,8 @@
 
 lazy val dagonSettings = Seq(
   organization := "com.stripe",
-<<<<<<< HEAD
   scalaVersion := "2.13.7",
-  crossScalaVersions := Seq("2.11.12", "2.12.9", "2.13.7"),
-=======
-  scalaVersion := "2.13.1",
-  crossScalaVersions := Seq("2.11.12", "2.12.15", "2.13.1"),
->>>>>>> 8c58fbe9
+  crossScalaVersions := Seq("2.11.12", "2.12.15", "2.13.7"),
   addCompilerPlugin("org.typelevel" %% "kind-projector" % "0.11.0" cross CrossVersion.full),
   libraryDependencies ++= Seq(
     "org.scalacheck" %%% "scalacheck" % "1.14.3" % Test,
