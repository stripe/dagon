--- conflicted
+++ resolved
@@ -156,16 +156,14 @@
       h != null && h != 33
     }
 
-<<<<<<< HEAD
-  property("mapValues works") =
-    forAll { (m: Map[K, V] , fk: FKValues) =>
-      val h = fromPairs(m)
-      val got = fromPairs(m).mapValues(fk)
-      got.forallKeys({k => got.get(k) == h.get(k).map(fk(_))})
-    }
-=======
   property("++ works") = forAll { (m1: Map[K, V], m2: Map[K, V]) =>
     fromPairs(m1) ++ fromPairs(m2) == fromPairs(m1 ++ m2)
   }
->>>>>>> 6c18eabb
+
+  property("mapValues works") =
+    forAll { (m: Map[K, V], fk: FKValues) =>
+      val h = fromPairs(m)
+      val got = fromPairs(m).mapValues(fk)
+      got.forallKeys({ k => got.get(k) == h.get(k).map(fk(_)) })
+    }
 }